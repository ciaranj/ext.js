
// ext.js - Date - Copyright TJ Holowaychuk <tj@vision-media.ca> (MIT Licensed)

/**
 * Module dependencies.
 */

var number = require('ext/number')

/**
 * Month names.
 */

var months = [
  'January',
  'February',
  'March',
  'April',
  'May',
  'June',
  'July',
  'August',
  'September',
  'October',
  'November',
  'December']

/**
 * Day names.
 */

var days = [
  'Sunday',
  'Monday',
  'Tuesday',
  'Wednesday',
  'Thursday',
  'Friday',
  'Saturday']

// --- Extensions

<<<<<<< HEAD
process.mixin(Date.prototype, {
  /**
   * Shortcuts for getMETHOD
   */
  get milliseconds() { return this.getMilliseconds() },
  get seconds()      { return this.getSeconds() },
  get minutes()      { return this.getMinutes() },
  get hours()        { return this.getHours() },
  get date()         { return this.getDate() },
  get day()          { return this.getDay() },
  get month()        { return this.getMonth() },
  get year()         { return this.getFullYear() },
  /**
   * Return month name string.
   *
   * @return {string}
   * @api public
   */
  get monthName() { return months[this.month] },
  /**
   * Return 3 character month name string.
   *
   * @return {string}
   * @api public
   */
  get shortMonthName () { return months[this.month].substr(0, 3) },
  /**
   * Return day name string.
   *
   * @return {string}
   * @api public
   */
  get dayName() { return days[this.day] },
  /**
   * Return 3 character day name string.
   *
   * @return {string}
   * @api public
   */
  get shortDayName() { return days[this.day].substr(0, 3) },
  /**
   * Format date using the given _str_ using the
   * following format syntax:
   *
   *  % [flag]specifier
   *
   *  Flags:
   *    - n  Passes numeric value through ordinalize() to produce '12th', '3rd', etc
   *
   *  Specifiers:
   *    - a  Short weekday name ('Mon')
   *    - A  Full weekday name ('Monday')
   *    - b  Short month name ('Jan')
   *    - B  Full month name ('January')
   *    - e  Day number (12)
   *    - p  AM / PM
   *    - P  am / pm
   *    - S  Seconds (34)
   *    - d  Day with leading zero (01, 30)
   *    - m  Month with leading zero (01, 12)
   *    - M  Minutes with leading zero (01, 60)
   *    - H  Hours with leading zero (01, 24)
   *    - Y  Year with century (2010)
   *
   * @param  {string} str
   * @return {string}
   * @api public
   */
  format: function(str) {
    var val, self = this
    function pad(n){ return n < 10 ? '0' + n : n }
    return str.replace(/%(\w)?(\w)/g, function(_, flag, specifier){
      val = (function(){
        switch (specifier) {
          case 'a': return self.shortDayName
          case 'A': return self.dayName
          case 'b': return self.shortMonthName
          case 'B': return self.monthName
          case 'd': return pad(self.date)
          case 'e': return self.date
          case 'P': return self.hours > 11 ? 'pm' : 'am'
          case 'p': return self.hours > 11 ? 'PM' : 'AM'
          case 'S': return pad(self.seconds)
          case 'm': return pad(self.month + 1)
          case 'M': return pad(self.minutes)
          case 'H': return pad(self.hours)
          case 'Y': return pad(self.year)
        }
      })()
      return flag === 'n' ? val.ordinalize : val
    })
  }
})
=======
/**
 * Format date using the given _str_ using the
 * following format syntax: 
 *
 *  % [flag]specifier
 *
 *  Flags:
 *    - n  Passes numeric value through ordinalize() to produce '12th', '3rd', etc
 *
 *  Specifiers:
 *    - a  Short weekday name ('Mon')
 *    - A  Full weekday name ('Monday')
 *    - b  Short month name ('Jan')
 *    - B  Full month name ('January')
 *    - e  Day number (12)
 *    - p  AM / PM
 *    - P  am / pm
 *    - S  Seconds (34)
 *    - d  Day with leading zero (01, 30)
 *    - m  Month with leading zero (01, 12)
 *    - M  Minutes with leading zero (01, 60)
 *    - H  Hours with leading zero (01, 24)
 *    - Y  Year with century (2010)
 *
 * @param  {string} str
 * @return {string}
 * @api public
 */
 
Date.prototype.format = function(str) {
  var val, self = this
  function pad(n){ return n < 10 ? '0' + n : n }
  return str.replace(/%(\w)?(\w)/g, function(_, flag, specifier){
    val = (function(){
      switch (specifier) {
        case 'a': return self.shortDayName
        case 'A': return self.dayName
        case 'b': return self.shortMonthName
        case 'B': return self.monthName
        case 'd': return pad(self.date)
        case 'e': return self.date
        case 'P': return self.hours > 11 ? 'pm' : 'am'
        case 'p': return self.hours > 11 ? 'PM' : 'AM'
        case 'S': return pad(self.seconds)
        case 'm': return pad(self.month + 1)
        case 'M': return pad(self.minutes)
        case 'H': return pad(self.hours)
        case 'Y': return pad(self.year)
      }
    })()
    return flag === 'n' ? val.ordinalize : val
  })
}

/**
 * Return this date in words since the given _date_.
 *
 *  'completed ' + (5).days.ago.inWordsSince(new Date) + ' ago'
 *  // => "completed 5 days ago"
 *
 * @param  {Date} date
 * @return {string}
 * @api public
 */

Date.prototype.inWordsSince = function(date) {
  if (this > date) return
  var seconds = (Number(date) - Number(this)) / 1000
  if (seconds < 60)
    return 'less than one minute'
  else if (seconds < (60).minutes)
    return seconds.toMinutes === 1 
      ? 'one minute'
      : seconds.toMinutes + ' minutes'
  else if (seconds < (24).hours)
    return seconds.toHours === 1
      ? 'one hour'
      : seconds.toHours + ' hours'
  else if (seconds < (7).days)
    return seconds.toDays === 1
      ? 'one day'
      : seconds.toDays + ' days'
  else if (seconds < (4).weeks)
    return seconds.toWeeks === 1
      ? 'one week'
      : seconds.toWeeks + ' weeks'
  else if (seconds < (12).months)
    return seconds.toMonths === 1
      ? 'one month'
      : seconds.toMonths + ' months'
  else if (seconds < (99).years)
    return seconds.toYears === 1
      ? 'one year'
      : seconds.toYears + ' years'
}
>>>>>>> f28cf413
<|MERGE_RESOLUTION|>--- conflicted
+++ resolved
@@ -40,7 +40,6 @@
 
 // --- Extensions
 
-<<<<<<< HEAD
 process.mixin(Date.prototype, {
   /**
    * Shortcuts for getMETHOD
@@ -132,102 +131,45 @@
       })()
       return flag === 'n' ? val.ordinalize : val
     })
+  },
+  /**
+   * Return this date in words since the given _date_.
+   *
+   *  'completed ' + (5).days.ago.inWordsSince(new Date) + ' ago'
+   *  // => "completed 5 days ago"
+   *
+   * @param  {Date} date
+   * @return {string}
+   * @api public
+   */
+  inWordsSince: function(date) {
+    if (this > date) return
+    var seconds = (Number(date) - Number(this)) / 1000
+    if (seconds < 60)
+      return 'less than one minute'
+    else if (seconds < (60).minutes)
+      return seconds.toMinutes === 1 
+        ? 'one minute'
+        : seconds.toMinutes + ' minutes'
+    else if (seconds < (24).hours)
+      return seconds.toHours === 1
+        ? 'one hour'
+        : seconds.toHours + ' hours'
+    else if (seconds < (7).days)
+      return seconds.toDays === 1
+        ? 'one day'
+        : seconds.toDays + ' days'
+    else if (seconds < (4).weeks)
+      return seconds.toWeeks === 1
+        ? 'one week'
+        : seconds.toWeeks + ' weeks'
+    else if (seconds < (12).months)
+      return seconds.toMonths === 1
+        ? 'one month'
+        : seconds.toMonths + ' months'
+    else if (seconds < (99).years)
+      return seconds.toYears === 1
+        ? 'one year'
+        : seconds.toYears + ' years'
   }
-})
-=======
-/**
- * Format date using the given _str_ using the
- * following format syntax: 
- *
- *  % [flag]specifier
- *
- *  Flags:
- *    - n  Passes numeric value through ordinalize() to produce '12th', '3rd', etc
- *
- *  Specifiers:
- *    - a  Short weekday name ('Mon')
- *    - A  Full weekday name ('Monday')
- *    - b  Short month name ('Jan')
- *    - B  Full month name ('January')
- *    - e  Day number (12)
- *    - p  AM / PM
- *    - P  am / pm
- *    - S  Seconds (34)
- *    - d  Day with leading zero (01, 30)
- *    - m  Month with leading zero (01, 12)
- *    - M  Minutes with leading zero (01, 60)
- *    - H  Hours with leading zero (01, 24)
- *    - Y  Year with century (2010)
- *
- * @param  {string} str
- * @return {string}
- * @api public
- */
- 
-Date.prototype.format = function(str) {
-  var val, self = this
-  function pad(n){ return n < 10 ? '0' + n : n }
-  return str.replace(/%(\w)?(\w)/g, function(_, flag, specifier){
-    val = (function(){
-      switch (specifier) {
-        case 'a': return self.shortDayName
-        case 'A': return self.dayName
-        case 'b': return self.shortMonthName
-        case 'B': return self.monthName
-        case 'd': return pad(self.date)
-        case 'e': return self.date
-        case 'P': return self.hours > 11 ? 'pm' : 'am'
-        case 'p': return self.hours > 11 ? 'PM' : 'AM'
-        case 'S': return pad(self.seconds)
-        case 'm': return pad(self.month + 1)
-        case 'M': return pad(self.minutes)
-        case 'H': return pad(self.hours)
-        case 'Y': return pad(self.year)
-      }
-    })()
-    return flag === 'n' ? val.ordinalize : val
-  })
-}
-
-/**
- * Return this date in words since the given _date_.
- *
- *  'completed ' + (5).days.ago.inWordsSince(new Date) + ' ago'
- *  // => "completed 5 days ago"
- *
- * @param  {Date} date
- * @return {string}
- * @api public
- */
-
-Date.prototype.inWordsSince = function(date) {
-  if (this > date) return
-  var seconds = (Number(date) - Number(this)) / 1000
-  if (seconds < 60)
-    return 'less than one minute'
-  else if (seconds < (60).minutes)
-    return seconds.toMinutes === 1 
-      ? 'one minute'
-      : seconds.toMinutes + ' minutes'
-  else if (seconds < (24).hours)
-    return seconds.toHours === 1
-      ? 'one hour'
-      : seconds.toHours + ' hours'
-  else if (seconds < (7).days)
-    return seconds.toDays === 1
-      ? 'one day'
-      : seconds.toDays + ' days'
-  else if (seconds < (4).weeks)
-    return seconds.toWeeks === 1
-      ? 'one week'
-      : seconds.toWeeks + ' weeks'
-  else if (seconds < (12).months)
-    return seconds.toMonths === 1
-      ? 'one month'
-      : seconds.toMonths + ' months'
-  else if (seconds < (99).years)
-    return seconds.toYears === 1
-      ? 'one year'
-      : seconds.toYears + ' years'
-}
->>>>>>> f28cf413
+})