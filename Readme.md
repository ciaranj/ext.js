
# ext.js - JavaScript Extensions &amp; Utilities

High quality JavaScript extensions for various tasks such as
formatting dates, currency helpers, and more. This library targets
server-side frameworks such as [Express](http://github.com/visionmedia/express) and
uses the CommonJS module pattern when needed.

## Extensions

To use simply:
    require('ext')

### Number

  * Number#ordinalize
  * Number#currency
  * Number#second     / Number#seconds
  * Number#minute     / Number#minutes
  * Number#hour       / Number#hours
  * Number#day        / Number#days
  * Number#week       / Number#weeks
  * Number#month      / Number#months
  * Number#year       / Number#years
  * Number#toMinutes
  * Number#toHours
  * Number#toDays
  * Number#toWeeks
  * Number#toMonths
  * Number#toYears
  * Number#ago

### String

  * String#variable
  * String#uppercase
  * String#lowercase
  * String#camelcase
  * String#digitize
  * String#strip
  * String#before(str)
  * String#after(str)
  * String#padLeft(width[, char])
  * String#padRight(width[, char])
  * String#remove(pattern)
  * String#startsWith(str)
  * String#endsWith(str)
  * String#capitalize([all])
  * String#wrap(prefix[, suffix])

### Date

  * Date#year
  * Date#month
  * Date#date
  * Date#day
  * Date#hours
  * Date#minutes
  * Date#seconds
  * Date#milliseconds
  * Date#monthName
  * Date#shortMonthName
  * Date#dayName
  * Date#shortDayName
  * Date#format(str)
<<<<<<< HEAD

=======
  * Date#inWordsSince(date)
  
>>>>>>> f28cf413
### Base64

  * String#base64Encode / encode(str)
  * String#base64Decode / decode(str)

## MD5

  * String#md5 / hash(str)

### printf

  * sprintf(str[, arg[, ...]])
  * eprintf(str[, arg[, ...]])
  * printf(str[, arg[, ...]])

## Running Tests

    $ make test

## License

(The MIT License)

Copyright (c) 2009 TJ Holowaychuk &lt;tj@vision-media.ca&gt;

Permission is hereby granted, free of charge, to any person obtaining
a copy of this software and associated documentation files (the
'Software'), to deal in the Software without restriction, including
without limitation the rights to use, copy, modify, merge, publish,
distribute, sublicense, and/or sell copies of the Software, and to
permit persons to whom the Software is furnished to do so, subject to
the following conditions:

The above copyright notice and this permission notice shall be
included in all copies or substantial portions of the Software.

THE SOFTWARE IS PROVIDED 'AS IS', WITHOUT WARRANTY OF ANY KIND,
EXPRESS OR IMPLIED, INCLUDING BUT NOT LIMITED TO THE WARRANTIES OF
MERCHANTABILITY, FITNESS FOR A PARTICULAR PURPOSE AND NONINFRINGEMENT.
IN NO EVENT SHALL THE AUTHORS OR COPYRIGHT HOLDERS BE LIABLE FOR ANY
CLAIM, DAMAGES OR OTHER LIABILITY, WHETHER IN AN ACTION OF CONTRACT,
TORT OR OTHERWISE, ARISING FROM, OUT OF OR IN CONNECTION WITH THE
SOFTWARE OR THE USE OR OTHER DEALINGS IN THE SOFTWARE.
<|MERGE_RESOLUTION|>--- conflicted
+++ resolved
@@ -63,12 +63,8 @@
   * Date#dayName
   * Date#shortDayName
   * Date#format(str)
-<<<<<<< HEAD
+  * Date#inWordsSince(date)
 
-=======
-  * Date#inWordsSince(date)
-  
->>>>>>> f28cf413
 ### Base64
 
   * String#base64Encode / encode(str)
